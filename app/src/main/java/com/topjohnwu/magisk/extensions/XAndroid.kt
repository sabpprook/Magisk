package com.topjohnwu.magisk.extensions

import android.content.ComponentName
import android.content.Context
import android.content.ContextWrapper
import android.content.Intent
import android.content.pm.ApplicationInfo
import android.content.pm.ComponentInfo
import android.content.pm.PackageInfo
import android.content.pm.PackageManager
import android.content.pm.PackageManager.*
import android.content.res.Configuration
import android.content.res.Resources
import android.database.Cursor
import android.graphics.Bitmap
import android.graphics.Canvas
import android.graphics.drawable.AdaptiveIconDrawable
import android.graphics.drawable.BitmapDrawable
import android.graphics.drawable.LayerDrawable
import android.net.Uri
import android.os.Build
import android.os.Build.VERSION.SDK_INT
import android.provider.OpenableColumns
import android.view.View
import androidx.annotation.ColorRes
import androidx.annotation.DrawableRes
import androidx.appcompat.content.res.AppCompatResources
import androidx.core.content.ContextCompat
import androidx.core.net.toFile
import androidx.core.net.toUri
import com.topjohnwu.magisk.Const
import com.topjohnwu.magisk.FileProvider
import com.topjohnwu.magisk.utils.DynamicClassLoader
import com.topjohnwu.magisk.utils.Utils
import com.topjohnwu.magisk.utils.currentLocale
import com.topjohnwu.superuser.ShellUtils
import com.topjohnwu.superuser.Shell
import java.io.File
import java.io.FileNotFoundException
import java.text.SimpleDateFormat
import java.util.*
import java.lang.reflect.Array as JArray

val packageName: String get() = get<Context>().packageName

val PackageInfo.processes
    get() = activities?.processNames.orEmpty() +
            services?.processNames.orEmpty() +
            receivers?.processNames.orEmpty() +
            providers?.processNames.orEmpty()

val Array<out ComponentInfo>.processNames get() = mapNotNull { it.processName }

val ApplicationInfo.packageInfo: PackageInfo?
    get() {
        val pm: PackageManager by inject()

        return try {
            val request = GET_ACTIVITIES or
                    GET_SERVICES or
                    GET_RECEIVERS or
                    GET_PROVIDERS
            pm.getPackageInfo(packageName, request)
        } catch (e1: Exception) {
            try {
                pm.activities(packageName).apply {
                    services = pm.services(packageName)
                    receivers = pm.receivers(packageName)
                    providers = pm.providers(packageName)
                }
            } catch (e2: Exception) {
                null
            }
        }
    }

val Uri.fileName: String
    get() {
        var name: String? = null
        get<Context>().contentResolver.query(this, null, null, null, null)?.use { c ->
            val nameIndex = c.getColumnIndex(OpenableColumns.DISPLAY_NAME)
            if (nameIndex != -1) {
                c.moveToFirst()
                name = c.getString(nameIndex)
            }
        }
        if (name == null && path != null) {
            val idx = path!!.lastIndexOf('/')
            name = path!!.substring(idx + 1)
        }
        return name.orEmpty()
    }

fun PackageManager.activities(packageName: String) =
    getPackageInfo(packageName, GET_ACTIVITIES)

fun PackageManager.services(packageName: String) =
    getPackageInfo(packageName, GET_SERVICES).services

fun PackageManager.receivers(packageName: String) =
    getPackageInfo(packageName, GET_RECEIVERS).receivers

fun PackageManager.providers(packageName: String) =
    getPackageInfo(packageName, GET_PROVIDERS).providers

fun Context.rawResource(id: Int) = resources.openRawResource(id)

fun Context.readUri(uri: Uri) =
    contentResolver.openInputStream(uri) ?: throw FileNotFoundException()

fun Context.getBitmap(id: Int): Bitmap {
    var drawable = AppCompatResources.getDrawable(this, id)!!
    if (drawable is BitmapDrawable)
        return drawable.bitmap
    if (SDK_INT >= 26 && drawable is AdaptiveIconDrawable) {
        drawable = LayerDrawable(arrayOf(drawable.background, drawable.foreground))
    }
    val bitmap = Bitmap.createBitmap(
        drawable.intrinsicWidth, drawable.intrinsicHeight,
        Bitmap.Config.ARGB_8888
    )
    val canvas = Canvas(bitmap)
    drawable.setBounds(0, 0, canvas.width, canvas.height)
    drawable.draw(canvas)
    return bitmap
}

fun Intent.startActivity(context: Context) = context.startActivity(this)

fun Intent.startActivityWithRoot() {
    val args = mutableListOf("am", "start", "--user", Const.USER_ID.toString())
    val cmd = toCommand(args).joinToString(" ")
    Shell.su(cmd).submit()
}

fun Intent.toCommand(args: MutableList<String> = mutableListOf()): MutableList<String> {
    action?.also {
        args.add("-a")
        args.add(it)
    }
    component?.also {
        args.add("-n")
        args.add(it.flattenToString())
    }
    data?.also {
        args.add("-d")
        args.add(it.toString())
    }
    categories?.also {
        for (cat in it) {
            args.add("-c")
            args.add(cat)
        }
    }
    type?.also {
        args.add("-t")
        args.add(it)
    }
    extras?.also {
        loop@ for (key in it.keySet()) {
            val v = it[key] ?: continue
            var value: Any = v
            val arg: String
            when {
                v is String -> arg = "--es"
                v is Boolean -> arg = "--ez"
                v is Int -> arg = "--ei"
                v is Long -> arg = "--el"
                v is Float -> arg = "--ef"
                v is Uri -> arg = "--eu"
                v is ComponentName -> {
                    arg = "--ecn"
                    value = v.flattenToString()
                }
                v is List<*> -> {
                    if (v.isEmpty())
                        continue@loop

                    arg = if (v[0] is Int)
                        "--eial"
                    else if (v[0] is Long)
                        "--elal"
                    else if (v[0] is Float)
                        "--efal"
                    else if (v[0] is String)
                        "--esal"
                    else
                        continue@loop  /* Unsupported */

                    val sb = StringBuilder()
                    for (o in v) {
                        sb.append(o.toString().replace(",", "\\,"))
                        sb.append(',')
                    }
                    // Remove trailing comma
                    sb.deleteCharAt(sb.length - 1)
                    value = sb
                }
                v.javaClass.isArray -> {
                    arg = if (v is IntArray)
                        "--eia"
                    else if (v is LongArray)
                        "--ela"
                    else if (v is FloatArray)
                        "--efa"
                    else if (v is Array<*> && v.isArrayOf<String>())
                        "--esa"
                    else
                        continue@loop  /* Unsupported */

                    val sb = StringBuilder()
                    val len = JArray.getLength(v)
                    for (i in 0 until len) {
                        sb.append(JArray.get(v, i)!!.toString().replace(",", "\\,"))
                        sb.append(',')
                    }
                    // Remove trailing comma
                    sb.deleteCharAt(sb.length - 1)
                    value = sb
                }
                else -> continue@loop
            }  /* Unsupported */

            args.add(arg)
            args.add(key)
            args.add(value.toString())
        }
    }
    args.add("-f")
    args.add(flags.toString())
    return args
}

fun File.provide(context: Context = get()): Uri {
    return FileProvider.getUriForFile(context, context.packageName + ".provider", this)
}

fun File.mv(destination: File) {
    inputStream().writeTo(destination)
    deleteRecursively()
}

fun String.toFile() = File(this)

fun Intent.chooser(title: String = "Pick an app") = Intent.createChooser(this, title)

fun Context.cachedFile(name: String) = File(cacheDir, name)

fun <Result> Cursor.toList(transformer: (Cursor) -> Result): List<Result> {
    val out = mutableListOf<Result>()
    while (moveToNext()) out.add(transformer(this))
    return out
}

fun ApplicationInfo.getLabel(pm: PackageManager): String {
    runCatching {
        if (labelRes > 0) {
            val res = pm.getResourcesForApplication(this)
            val config = Configuration()
            config.setLocale(currentLocale)
            res.updateConfiguration(config, res.displayMetrics)
            return res.getString(labelRes)
        }
    }

    return loadLabel(pm).toString()
}

fun Intent.exists(packageManager: PackageManager) = resolveActivity(packageManager) != null

fun Context.colorCompat(@ColorRes id: Int) = try {
    ContextCompat.getColor(this, id)
} catch (e: Resources.NotFoundException) {
    null
}

fun Context.colorStateListCompat(@ColorRes id: Int) = try {
    ContextCompat.getColorStateList(this, id)
} catch (e: Resources.NotFoundException) {
    null
}

fun Context.drawableCompat(@DrawableRes id: Int) = ContextCompat.getDrawable(this, id)
/**
 * Pass [start] and [end] dimensions, function will return left and right
 * with respect to RTL layout direction
 */
fun Context.startEndToLeftRight(start: Int, end: Int): Pair<Int, Int> {
    if (Build.VERSION.SDK_INT >= Build.VERSION_CODES.JELLY_BEAN_MR1 &&
        resources.configuration.layoutDirection == View.LAYOUT_DIRECTION_RTL
    ) {
        return end to start
    }
    return start to end
}

fun Context.openUrl(url: String) = Utils.openLink(this, url.toUri())

@Suppress("FunctionName")
inline fun <reified T> T.DynamicClassLoader(apk: File) =
    DynamicClassLoader(apk, T::class.java.classLoader)

fun Context.unwrap(): Context {
    var context = this
    while (true) {
        if (context is ContextWrapper)
            context = context.baseContext
        else
            break
    }
    return context
}

<<<<<<< HEAD
fun Context.hasPermissions(vararg permissions: String) = permissions.all {
    ContextCompat.checkSelfPermission(this, it) == PERMISSION_GRANTED
}

private val securityLevelFormatter get() = SimpleDateFormat("yyyy-MM-dd", currentLocale)

/** Friendly reminder to seek newer roms or install oem updates. */
val isDeviceSecure: Boolean
    get() {
        val latestPermittedTime = Calendar.getInstance().apply {
            time = securityLevelDate
            add(Calendar.MONTH, 2)
        }.time.time
        return now in 0..latestPermittedTime
    }
val securityLevelDate get() = securityLevelFormatter.parseOrNull(securityLevel) ?: Date(0)
val securityLevel
    get() = if (Build.VERSION.SDK_INT >= Build.VERSION_CODES.M) {
        Build.VERSION.SECURITY_PATCH
    } else {
        null
    } ?: "1970-01-01" //never

val isSAR
    get() = ShellUtils
        .fastCmd("grep_prop ro.build.system_root_image")
        .let { it.isNotEmpty() && it.toBoolean() }

val isAB
    get() = ShellUtils
        .fastCmd("grep_prop ro.build.ab_update")
        .let { it.isNotEmpty() && it.toBoolean() }
=======
fun Uri.writeTo(file: File) = toFile().copyTo(file)
>>>>>>> d3b5cf82
<|MERGE_RESOLUTION|>--- conflicted
+++ resolved
@@ -311,7 +311,8 @@
     return context
 }
 
-<<<<<<< HEAD
+fun Uri.writeTo(file: File) = toFile().copyTo(file)
+
 fun Context.hasPermissions(vararg permissions: String) = permissions.all {
     ContextCompat.checkSelfPermission(this, it) == PERMISSION_GRANTED
 }
@@ -343,7 +344,4 @@
 val isAB
     get() = ShellUtils
         .fastCmd("grep_prop ro.build.ab_update")
-        .let { it.isNotEmpty() && it.toBoolean() }
-=======
-fun Uri.writeTo(file: File) = toFile().copyTo(file)
->>>>>>> d3b5cf82
+        .let { it.isNotEmpty() && it.toBoolean() }